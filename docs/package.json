{
  "name": "docs-v-2",
  "version": "0.0.0",
  "private": true,
  "license": "Apache-2.0",
  "scripts": {
    "docusaurus": "docusaurus",
    "_init": "cat src/intro_header.txt ../README.md > docs/intro.md",
    "start": "yarn run _init && docusaurus start",
    "build": "yarn run _init && DEBUG=docusaurus:* docusaurus build",
    "swizzle": "docusaurus swizzle",
    "deploy": "docusaurus deploy",
    "clear": "docusaurus clear",
    "serve": "yarn run _init && docusaurus serve",
    "write-translations": "docusaurus write-translations",
    "write-heading-ids": "docusaurus write-heading-ids",
    "typecheck": "tsc"
  },
  "dependencies": {
    "@algolia/client-search": "^5.18.0",
    "@ant-design/icons": "^5.5.2",
    "@docsearch/react": "^3.8.2",
    "@docusaurus/core": "^3.5.2",
    "@docusaurus/plugin-client-redirects": "^3.5.2",
    "@docusaurus/preset-classic": "^3.5.2",
    "@emotion/core": "^10.1.1",
    "@emotion/styled": "^10.0.27",
    "@mdx-js/react": "^3.1.0",
    "@saucelabs/theme-github-codeblock": "^0.3.0",
    "@superset-ui/style": "^0.14.23",
    "@svgr/webpack": "^8.1.0",
    "antd": "^5.22.7",
    "buffer": "^6.0.3",
    "clsx": "^2.1.1",
    "docusaurus-plugin-less": "^2.0.2",
    "file-loader": "^6.2.0",
    "less": "^4.2.2",
    "less-loader": "^11.0.0",
    "prism-react-renderer": "^2.4.1",
    "react": "^18.3.1",
    "react-dom": "^18.3.1",
    "react-github-btn": "^1.4.0",
    "react-svg-pan-zoom": "^3.13.1",
    "stream": "^0.0.3",
    "swagger-ui-react": "^5.18.2",
    "url-loader": "^4.1.1"
  },
  "devDependencies": {
<<<<<<< HEAD
    "@docusaurus/module-type-aliases": "^3.6.3",
    "@docusaurus/tsconfig": "^3.7.0",
=======
    "@docusaurus/module-type-aliases": "^3.7.0",
    "@docusaurus/tsconfig": "^3.6.3",
>>>>>>> e74efd30
    "@types/react": "^18.3.12",
    "typescript": "^5.7.3",
    "webpack": "^5.97.1"
  },
  "browserslist": {
    "production": [
      ">0.5%",
      "not dead",
      "not op_mini all"
    ],
    "development": [
      "last 1 chrome version",
      "last 1 firefox version",
      "last 1 safari version"
    ]
  }
}<|MERGE_RESOLUTION|>--- conflicted
+++ resolved
@@ -46,13 +46,8 @@
     "url-loader": "^4.1.1"
   },
   "devDependencies": {
-<<<<<<< HEAD
-    "@docusaurus/module-type-aliases": "^3.6.3",
+    "@docusaurus/module-type-aliases": "^3.7.0",
     "@docusaurus/tsconfig": "^3.7.0",
-=======
-    "@docusaurus/module-type-aliases": "^3.7.0",
-    "@docusaurus/tsconfig": "^3.6.3",
->>>>>>> e74efd30
     "@types/react": "^18.3.12",
     "typescript": "^5.7.3",
     "webpack": "^5.97.1"
